{
    "name": "@modelcontextprotocol/sdk",
    "version": "1.21.0",
    "description": "Model Context Protocol implementation for TypeScript",
    "license": "MIT",
    "author": "Anthropic, PBC (https://anthropic.com)",
    "homepage": "https://modelcontextprotocol.io",
    "bugs": "https://github.com/modelcontextprotocol/typescript-sdk/issues",
    "type": "module",
    "repository": {
        "type": "git",
        "url": "git+https://github.com/modelcontextprotocol/typescript-sdk.git"
    },
    "engines": {
        "node": ">=18"
    },
    "keywords": [
        "modelcontextprotocol",
        "mcp"
    ],
    "exports": {
        ".": {
            "import": "./dist/esm/index.js",
            "require": "./dist/cjs/index.js"
        },
        "./client": {
            "import": "./dist/esm/client/index.js",
            "require": "./dist/cjs/client/index.js"
        },
        "./server": {
            "import": "./dist/esm/server/index.js",
            "require": "./dist/cjs/server/index.js"
        },
        "./validation": {
            "import": "./dist/esm/validation/index.js",
            "require": "./dist/cjs/validation/index.js"
        },
        "./validation/ajv": {
            "import": "./dist/esm/validation/ajv-provider.js",
            "require": "./dist/cjs/validation/ajv-provider.js"
        },
        "./validation/cfworker": {
            "import": "./dist/esm/validation/cfworker-provider.js",
            "require": "./dist/cjs/validation/cfworker-provider.js"
        },
        "./*": {
            "import": "./dist/esm/*",
            "require": "./dist/cjs/*"
        }
    },
<<<<<<< HEAD
    "./shared": {
      "import": "./dist/esm/shared/index.js",
      "require": "./dist/cjs/shared/index.js"
    },
    "./*": {
      "import": "./dist/esm/*",
      "require": "./dist/cjs/*"
    }
  },
  "typesVersions": {
    "*": {
      "*": [
        "./dist/esm/*"
      ]
=======
    "typesVersions": {
        "*": {
            "*": [
                "./dist/esm/*"
            ]
        }
    },
    "files": [
        "dist"
    ],
    "scripts": {
        "fetch:spec-types": "curl -o spec.types.ts https://raw.githubusercontent.com/modelcontextprotocol/modelcontextprotocol/refs/heads/main/schema/draft/schema.ts",
        "build": "npm run build:esm && npm run build:cjs",
        "build:esm": "mkdir -p dist/esm && echo '{\"type\": \"module\"}' > dist/esm/package.json && tsc -p tsconfig.prod.json",
        "build:esm:w": "npm run build:esm -- -w",
        "build:cjs": "mkdir -p dist/cjs && echo '{\"type\": \"commonjs\"}' > dist/cjs/package.json && tsc -p tsconfig.cjs.json",
        "build:cjs:w": "npm run build:cjs -- -w",
        "examples:simple-server:w": "tsx --watch src/examples/server/simpleStreamableHttp.ts --oauth",
        "prepack": "npm run build:esm && npm run build:cjs",
        "lint": "eslint src/ && prettier --check .",
        "lint:fix": "eslint src/ --fix && prettier --write .",
        "test": "npm run fetch:spec-types && jest",
        "start": "npm run server",
        "server": "tsx watch --clear-screen=false src/cli.ts server",
        "client": "tsx src/cli.ts client"
    },
    "dependencies": {
        "ajv": "^8.17.1",
        "ajv-formats": "^3.0.1",
        "content-type": "^1.0.5",
        "cors": "^2.8.5",
        "cross-spawn": "^7.0.5",
        "eventsource": "^3.0.2",
        "eventsource-parser": "^3.0.0",
        "express": "^5.0.1",
        "express-rate-limit": "^7.5.0",
        "pkce-challenge": "^5.0.0",
        "raw-body": "^3.0.0",
        "zod": "^3.23.8",
        "zod-to-json-schema": "^3.24.1"
    },
    "peerDependencies": {
        "@cfworker/json-schema": "^4.1.1"
    },
    "peerDependenciesMeta": {
        "@cfworker/json-schema": {
            "optional": true
        }
    },
    "devDependencies": {
        "@cfworker/json-schema": "^4.1.1",
        "@eslint/js": "^9.8.0",
        "@jest-mock/express": "^3.0.0",
        "@types/content-type": "^1.1.8",
        "@types/cors": "^2.8.17",
        "@types/cross-spawn": "^6.0.6",
        "@types/eslint__js": "^8.42.3",
        "@types/eventsource": "^1.1.15",
        "@types/express": "^5.0.0",
        "@types/jest": "^29.5.12",
        "@types/node": "^22.0.2",
        "@types/supertest": "^6.0.2",
        "@types/ws": "^8.5.12",
        "eslint": "^9.8.0",
        "eslint-config-prettier": "^10.1.8",
        "jest": "^29.7.0",
        "prettier": "3.6.2",
        "supertest": "^7.0.0",
        "ts-jest": "^29.2.4",
        "tsx": "^4.16.5",
        "typescript": "^5.5.4",
        "typescript-eslint": "^8.0.0",
        "ws": "^8.18.0"
    },
    "resolutions": {
        "strip-ansi": "6.0.1"
>>>>>>> 783d53be
    }
}<|MERGE_RESOLUTION|>--- conflicted
+++ resolved
@@ -19,10 +19,6 @@
         "mcp"
     ],
     "exports": {
-        ".": {
-            "import": "./dist/esm/index.js",
-            "require": "./dist/cjs/index.js"
-        },
         "./client": {
             "import": "./dist/esm/client/index.js",
             "require": "./dist/cjs/client/index.js"
@@ -48,22 +44,6 @@
             "require": "./dist/cjs/*"
         }
     },
-<<<<<<< HEAD
-    "./shared": {
-      "import": "./dist/esm/shared/index.js",
-      "require": "./dist/cjs/shared/index.js"
-    },
-    "./*": {
-      "import": "./dist/esm/*",
-      "require": "./dist/cjs/*"
-    }
-  },
-  "typesVersions": {
-    "*": {
-      "*": [
-        "./dist/esm/*"
-      ]
-=======
     "typesVersions": {
         "*": {
             "*": [
@@ -140,6 +120,5 @@
     },
     "resolutions": {
         "strip-ansi": "6.0.1"
->>>>>>> 783d53be
     }
 }