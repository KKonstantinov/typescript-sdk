import { mergeCapabilities, Protocol, type NotificationOptions, type ProtocolOptions, type RequestOptions } from '../shared/protocol.js';
import {
    type ClientCapabilities,
    type CreateMessageRequest,
    type CreateMessageResult,
    CreateMessageResultSchema,
    type CreateMessageResultWithTools,
    CreateMessageResultWithToolsSchema,
    type CreateMessageRequestParamsBase,
    type CreateMessageRequestParamsWithTools,
    type ElicitRequestFormParams,
    type ElicitRequestURLParams,
    type ElicitResult,
    ElicitResultSchema,
    EmptyResultSchema,
    ErrorCode,
    type Implementation,
    InitializedNotificationSchema,
    type InitializeRequest,
    InitializeRequestSchema,
    type InitializeResult,
    LATEST_PROTOCOL_VERSION,
    type ListRootsRequest,
    ListRootsResultSchema,
    type LoggingLevel,
    LoggingLevelSchema,
    type LoggingMessageNotification,
    McpError,
    type ResourceUpdatedNotification,
    type ServerCapabilities,
    type ServerNotification,
    type ServerRequest,
    type ServerResult,
    SetLevelRequestSchema,
    SUPPORTED_PROTOCOL_VERSIONS,
    type ToolResultContent,
    type ToolUseContent,
    CallToolRequestSchema,
    CallToolResultSchema,
    CreateTaskResultSchema,
<<<<<<< HEAD
    JSONRPCRequest,
    TaskCreationParams,
    MessageExtraInfo
=======
    type Request,
    type Notification,
    type Result
>>>>>>> 06a4fd23
} from '../types.js';
import { AjvJsonSchemaValidator } from '../validation/ajv-provider.js';
import type { JsonSchemaType, jsonSchemaValidator } from '../validation/types.js';
import {
    AnyObjectSchema,
    getObjectShape,
    isZ4Schema,
    safeParse,
    SchemaOutput,
    type ZodV3Internal,
    type ZodV4Internal
} from './zod-compat.js';
import { RequestHandlerExtra } from '../shared/protocol.js';
import { ExperimentalServerTasks } from '../experimental/tasks/server.js';
import { assertToolsCallTaskCapability, assertClientRequestTaskCapability } from '../experimental/tasks/helpers.js';
import { Context } from './context.js';
import { TaskStore } from '../experimental/index.js';
import { Transport } from '../shared/transport.js';

export type ServerOptions = ProtocolOptions & {
    /**
     * Capabilities to advertise as being supported by this server.
     */
    capabilities?: ServerCapabilities;

    /**
     * Optional instructions describing how to use the server and its features.
     */
    instructions?: string;

    /**
     * JSON Schema validator for elicitation response validation.
     *
     * The validator is used to validate user input returned from elicitation
     * requests against the requested schema.
     *
     * @default AjvJsonSchemaValidator
     *
     * @example
     * ```typescript
     * // ajv (default)
     * const server = new Server(
     *   { name: 'my-server', version: '1.0.0' },
     *   {
     *     capabilities: {}
     *     jsonSchemaValidator: new AjvJsonSchemaValidator()
     *   }
     * );
     *
     * // @cfworker/json-schema
     * const server = new Server(
     *   { name: 'my-server', version: '1.0.0' },
     *   {
     *     capabilities: {},
     *     jsonSchemaValidator: new CfWorkerJsonSchemaValidator()
     *   }
     * );
     * ```
     */
    jsonSchemaValidator?: jsonSchemaValidator;
};

/**
 * An MCP server on top of a pluggable transport.
 *
 * This server will automatically respond to the initialization flow as initiated from the client.
 *
 * To use with custom types, extend the base Request/Notification/Result types and pass them as type parameters:
 *
 * ```typescript
 * // Custom schemas
 * const CustomRequestSchema = RequestSchema.extend({...})
 * const CustomNotificationSchema = NotificationSchema.extend({...})
 * const CustomResultSchema = ResultSchema.extend({...})
 *
 * // Type aliases
 * type CustomRequest = z.infer<typeof CustomRequestSchema>
 * type CustomNotification = z.infer<typeof CustomNotificationSchema>
 * type CustomResult = z.infer<typeof CustomResultSchema>
 *
 * // Create typed server
 * const server = new Server<CustomRequest, CustomNotification, CustomResult>({
 *   name: "CustomServer",
 *   version: "1.0.0"
 * })
 * ```
 * @deprecated Use `McpServer` instead for the high-level API. Only use `Server` for advanced use cases.
 */
export class Server<
    RequestT extends Request = Request,
    NotificationT extends Notification = Notification,
    ResultT extends Result = Result
> extends Protocol<ServerRequest | RequestT, ServerNotification | NotificationT, ServerResult | ResultT> {
    private _clientCapabilities?: ClientCapabilities;
    private _clientVersion?: Implementation;
    private _capabilities: ServerCapabilities;
    private _instructions?: string;
    private _jsonSchemaValidator: jsonSchemaValidator;
    private _experimental?: { tasks: ExperimentalServerTasks<RequestT, NotificationT, ResultT> };

    /**
     * Callback for when initialization has fully completed (i.e., the client has sent an `initialized` notification).
     */
    oninitialized?: () => void;

    /**
     * Initializes this server with the given name and version information.
     */
    constructor(
        private _serverInfo: Implementation,
        options?: ServerOptions
    ) {
        super(options);
        this._capabilities = options?.capabilities ?? {};
        this._instructions = options?.instructions;
        this._jsonSchemaValidator = options?.jsonSchemaValidator ?? new AjvJsonSchemaValidator();

        this.setRequestHandler(InitializeRequestSchema, request => this._oninitialize(request));
        this.setNotificationHandler(InitializedNotificationSchema, () => this.oninitialized?.());

        if (this._capabilities.logging) {
            this.setRequestHandler(SetLevelRequestSchema, async (request, extra) => {
                const transportSessionId: string | undefined =
                    extra.sessionId || (extra.requestInfo?.headers['mcp-session-id'] as string) || undefined;
                const { level } = request.params;
                const parseResult = LoggingLevelSchema.safeParse(level);
                if (parseResult.success) {
                    this._loggingLevels.set(transportSessionId, parseResult.data);
                }
                return {};
            });
        }
    }

    /**
     * Access experimental features.
     *
     * WARNING: These APIs are experimental and may change without notice.
     *
     * @experimental
     */
    get experimental(): { tasks: ExperimentalServerTasks<RequestT, NotificationT, ResultT> } {
        if (!this._experimental) {
            this._experimental = {
                tasks: new ExperimentalServerTasks(this)
            };
        }
        return this._experimental;
    }

    // Map log levels by session id
    private _loggingLevels = new Map<string | undefined, LoggingLevel>();

    // Map LogLevelSchema to severity index
    private readonly LOG_LEVEL_SEVERITY = new Map(LoggingLevelSchema.options.map((level, index) => [level, index]));

    // Is a message with the given level ignored in the log level set for the given session id?
    private isMessageIgnored = (level: LoggingLevel, sessionId?: string): boolean => {
        const currentLevel = this._loggingLevels.get(sessionId);
        return currentLevel ? this.LOG_LEVEL_SEVERITY.get(level)! < this.LOG_LEVEL_SEVERITY.get(currentLevel)! : false;
    };

    /**
     * Registers new capabilities. This can only be called before connecting to a transport.
     *
     * The new capabilities will be merged with any existing capabilities previously given (e.g., at initialization).
     */
    public registerCapabilities(capabilities: ServerCapabilities): void {
        if (this.transport) {
            throw new Error('Cannot register capabilities after connecting to transport');
        }
        this._capabilities = mergeCapabilities(this._capabilities, capabilities);
    }

    /**
     * Override request handler registration to enforce server-side validation for tools/call.
     */
    public override setRequestHandler<T extends AnyObjectSchema>(
        requestSchema: T,
        handler: (
            request: SchemaOutput<T>,
            extra: Context<RequestT, NotificationT, ResultT>
        ) => ServerResult | ResultT | Promise<ServerResult | ResultT>
    ): void {
        // Wrap the handler to ensure the extra is a Context and return a decorated handler that can be passed to the base implementation

        // Factory function to create a handler decorator that ensures the extra is a Context and returns a decorated handler that can be passed to the base implementation
        const handlerDecoratorFactory = (
            innerHandler: (
                request: SchemaOutput<T>,
                extra: Context<RequestT, NotificationT, ResultT>
            ) => ServerResult | ResultT | Promise<ServerResult | ResultT>
        ) => {
            const decoratedHandler = (
                request: SchemaOutput<T>,
                extra: RequestHandlerExtra<ServerRequest | RequestT, ServerNotification | NotificationT>
            ) => {
                if (!this.isContextExtra(extra)) {
                    throw new Error('Internal error: Expected Context for request handler extra');
                }
                return innerHandler(request, extra);
            };

            return decoratedHandler;
        };

        const shape = getObjectShape(requestSchema);
        const methodSchema = shape?.method;
        if (!methodSchema) {
            throw new Error('Schema is missing a method literal');
        }

        // Extract literal value using type-safe property access
        let methodValue: unknown;
        if (isZ4Schema(methodSchema)) {
            const v4Schema = methodSchema as unknown as ZodV4Internal;
            const v4Def = v4Schema._zod?.def;
            methodValue = v4Def?.value ?? v4Schema.value;
        } else {
            const v3Schema = methodSchema as unknown as ZodV3Internal;
            const legacyDef = v3Schema._def;
            methodValue = legacyDef?.value ?? v3Schema.value;
        }

        if (typeof methodValue !== 'string') {
            throw new Error('Schema method literal must be a string');
        }
        const method = methodValue;

        if (method === 'tools/call') {
            const wrappedHandler = async (
                request: SchemaOutput<T>,
                extra: RequestHandlerExtra<ServerRequest | RequestT, ServerNotification | NotificationT>
            ): Promise<ServerResult | ResultT> => {
                const validatedRequest = safeParse(CallToolRequestSchema, request);
                if (!validatedRequest.success) {
                    const errorMessage =
                        validatedRequest.error instanceof Error ? validatedRequest.error.message : String(validatedRequest.error);
                    throw new McpError(ErrorCode.InvalidParams, `Invalid tools/call request: ${errorMessage}`);
                }

                const { params } = validatedRequest.data;

                const result = await Promise.resolve(handlerDecoratorFactory(handler)(request, extra));

                // When task creation is requested, validate and return CreateTaskResult
                if (params.task) {
                    const taskValidationResult = safeParse(CreateTaskResultSchema, result);
                    if (!taskValidationResult.success) {
                        const errorMessage =
                            taskValidationResult.error instanceof Error
                                ? taskValidationResult.error.message
                                : String(taskValidationResult.error);
                        throw new McpError(ErrorCode.InvalidParams, `Invalid task creation result: ${errorMessage}`);
                    }
                    return taskValidationResult.data;
                }

                // For non-task requests, validate against CallToolResultSchema
                const validationResult = safeParse(CallToolResultSchema, result);
                if (!validationResult.success) {
                    const errorMessage =
                        validationResult.error instanceof Error ? validationResult.error.message : String(validationResult.error);
                    throw new McpError(ErrorCode.InvalidParams, `Invalid tools/call result: ${errorMessage}`);
                }

                return validationResult.data;
            };

            // Install the wrapped handler
            return super.setRequestHandler(requestSchema, handlerDecoratorFactory(wrappedHandler));
        }

        // Other handlers use default behavior
        return super.setRequestHandler(requestSchema, handlerDecoratorFactory(handler));
    }

    // Runtime type guard: ensure extra is our Context
    private isContextExtra(
        extra: RequestHandlerExtra<ServerRequest | RequestT, ServerNotification | NotificationT>
    ): extra is Context<RequestT, NotificationT, ResultT> {
        return extra instanceof Context;
    }

    protected assertCapabilityForMethod(method: RequestT['method']): void {
        switch (method as ServerRequest['method']) {
            case 'sampling/createMessage':
                if (!this._clientCapabilities?.sampling) {
                    throw new Error(`Client does not support sampling (required for ${method})`);
                }
                break;

            case 'elicitation/create':
                if (!this._clientCapabilities?.elicitation) {
                    throw new Error(`Client does not support elicitation (required for ${method})`);
                }
                break;

            case 'roots/list':
                if (!this._clientCapabilities?.roots) {
                    throw new Error(`Client does not support listing roots (required for ${method})`);
                }
                break;

            case 'ping':
                // No specific capability required for ping
                break;
        }
    }

    protected assertNotificationCapability(method: (ServerNotification | NotificationT)['method']): void {
        switch (method as ServerNotification['method']) {
            case 'notifications/message':
                if (!this._capabilities.logging) {
                    throw new Error(`Server does not support logging (required for ${method})`);
                }
                break;

            case 'notifications/resources/updated':
            case 'notifications/resources/list_changed':
                if (!this._capabilities.resources) {
                    throw new Error(`Server does not support notifying about resources (required for ${method})`);
                }
                break;

            case 'notifications/tools/list_changed':
                if (!this._capabilities.tools) {
                    throw new Error(`Server does not support notifying of tool list changes (required for ${method})`);
                }
                break;

            case 'notifications/prompts/list_changed':
                if (!this._capabilities.prompts) {
                    throw new Error(`Server does not support notifying of prompt list changes (required for ${method})`);
                }
                break;

            case 'notifications/elicitation/complete':
                if (!this._clientCapabilities?.elicitation?.url) {
                    throw new Error(`Client does not support URL elicitation (required for ${method})`);
                }
                break;

            case 'notifications/cancelled':
                // Cancellation notifications are always allowed
                break;

            case 'notifications/progress':
                // Progress notifications are always allowed
                break;
        }
    }

    protected assertRequestHandlerCapability(method: string): void {
        // Task handlers are registered in Protocol constructor before _capabilities is initialized
        // Skip capability check for task methods during initialization
        if (!this._capabilities) {
            return;
        }

        switch (method) {
            case 'completion/complete':
                if (!this._capabilities.completions) {
                    throw new Error(`Server does not support completions (required for ${method})`);
                }
                break;

            case 'logging/setLevel':
                if (!this._capabilities.logging) {
                    throw new Error(`Server does not support logging (required for ${method})`);
                }
                break;

            case 'prompts/get':
            case 'prompts/list':
                if (!this._capabilities.prompts) {
                    throw new Error(`Server does not support prompts (required for ${method})`);
                }
                break;

            case 'resources/list':
            case 'resources/templates/list':
            case 'resources/read':
                if (!this._capabilities.resources) {
                    throw new Error(`Server does not support resources (required for ${method})`);
                }
                break;

            case 'tools/call':
            case 'tools/list':
                if (!this._capabilities.tools) {
                    throw new Error(`Server does not support tools (required for ${method})`);
                }
                break;

            case 'tasks/get':
            case 'tasks/list':
            case 'tasks/result':
            case 'tasks/cancel':
                if (!this._capabilities.tasks) {
                    throw new Error(`Server does not support tasks capability (required for ${method})`);
                }
                break;

            case 'ping':
            case 'initialize':
                // No specific capability required for these methods
                break;
        }
    }

    protected assertTaskCapability(method: string): void {
        assertClientRequestTaskCapability(this._clientCapabilities?.tasks?.requests, method, 'Client');
    }

    protected assertTaskHandlerCapability(method: string): void {
        // Task handlers are registered in Protocol constructor before _capabilities is initialized
        // Skip capability check for task methods during initialization
        if (!this._capabilities) {
            return;
        }

        assertToolsCallTaskCapability(this._capabilities.tasks?.requests, method, 'Server');
    }

    private async _oninitialize(request: InitializeRequest): Promise<InitializeResult> {
        const requestedVersion = request.params.protocolVersion;

        this._clientCapabilities = request.params.capabilities;
        this._clientVersion = request.params.clientInfo;

        const protocolVersion = SUPPORTED_PROTOCOL_VERSIONS.includes(requestedVersion) ? requestedVersion : LATEST_PROTOCOL_VERSION;

        return {
            protocolVersion,
            capabilities: this.getCapabilities(),
            serverInfo: this._serverInfo,
            ...(this._instructions && { instructions: this._instructions })
        };
    }

    /**
     * After initialization has completed, this will be populated with the client's reported capabilities.
     */
    getClientCapabilities(): ClientCapabilities | undefined {
        return this._clientCapabilities;
    }

    /**
     * After initialization has completed, this will be populated with information about the client's name and version.
     */
    getClientVersion(): Implementation | undefined {
        return this._clientVersion;
    }

    private getCapabilities(): ServerCapabilities {
        return this._capabilities;
    }

    protected createRequestExtra(args: {
        request: JSONRPCRequest;
        taskStore: TaskStore | undefined;
        relatedTaskId: string | undefined;
        taskCreationParams: TaskCreationParams | undefined;
        abortController: AbortController;
        capturedTransport: Transport | undefined;
        extra?: MessageExtraInfo;
    }): RequestHandlerExtra<ServerRequest | RequestT, ServerNotification | NotificationT> {
        const base = super.createRequestExtra(args) as RequestHandlerExtra<ServerRequest | RequestT, ServerNotification | NotificationT>;

        // Expose a Context instance to handlers, which implements RequestHandlerExtra
        return new Context<RequestT, NotificationT, ResultT>({
            server: this,
            request: args.request,
            requestCtx: base
        });
    }

    async ping() {
        return this.request({ method: 'ping' }, EmptyResultSchema);
    }

    /**
     * Request LLM sampling from the client (without tools).
     * Returns single content block for backwards compatibility.
     */
    async createMessage(params: CreateMessageRequestParamsBase, options?: RequestOptions): Promise<CreateMessageResult>;

    /**
     * Request LLM sampling from the client with tool support.
     * Returns content that may be a single block or array (for parallel tool calls).
     */
    async createMessage(params: CreateMessageRequestParamsWithTools, options?: RequestOptions): Promise<CreateMessageResultWithTools>;

    /**
     * Request LLM sampling from the client.
     * When tools may or may not be present, returns the union type.
     */
    async createMessage(
        params: CreateMessageRequest['params'],
        options?: RequestOptions
    ): Promise<CreateMessageResult | CreateMessageResultWithTools>;

    // Implementation
    async createMessage(
        params: CreateMessageRequest['params'],
        options?: RequestOptions
    ): Promise<CreateMessageResult | CreateMessageResultWithTools> {
        // Capability check - only required when tools/toolChoice are provided
        if (params.tools || params.toolChoice) {
            if (!this._clientCapabilities?.sampling?.tools) {
                throw new Error('Client does not support sampling tools capability.');
            }
        }

        // Message structure validation - always validate tool_use/tool_result pairs.
        // These may appear even without tools/toolChoice in the current request when
        // a previous sampling request returned tool_use and this is a follow-up with results.
        if (params.messages.length > 0) {
            const lastMessage = params.messages[params.messages.length - 1];
            const lastContent = Array.isArray(lastMessage.content) ? lastMessage.content : [lastMessage.content];
            const hasToolResults = lastContent.some(c => c.type === 'tool_result');

            const previousMessage = params.messages.length > 1 ? params.messages[params.messages.length - 2] : undefined;
            const previousContent = previousMessage
                ? Array.isArray(previousMessage.content)
                    ? previousMessage.content
                    : [previousMessage.content]
                : [];
            const hasPreviousToolUse = previousContent.some(c => c.type === 'tool_use');

            if (hasToolResults) {
                if (lastContent.some(c => c.type !== 'tool_result')) {
                    throw new Error('The last message must contain only tool_result content if any is present');
                }
                if (!hasPreviousToolUse) {
                    throw new Error('tool_result blocks are not matching any tool_use from the previous message');
                }
            }
            if (hasPreviousToolUse) {
                const toolUseIds = new Set(previousContent.filter(c => c.type === 'tool_use').map(c => (c as ToolUseContent).id));
                const toolResultIds = new Set(
                    lastContent.filter(c => c.type === 'tool_result').map(c => (c as ToolResultContent).toolUseId)
                );
                if (toolUseIds.size !== toolResultIds.size || ![...toolUseIds].every(id => toolResultIds.has(id))) {
                    throw new Error('ids of tool_result blocks and tool_use blocks from previous message do not match');
                }
            }
        }

        // Use different schemas based on whether tools are provided
        if (params.tools) {
            return this.request({ method: 'sampling/createMessage', params }, CreateMessageResultWithToolsSchema, options);
        }
        return this.request({ method: 'sampling/createMessage', params }, CreateMessageResultSchema, options);
    }

    /**
     * Creates an elicitation request for the given parameters.
     * For backwards compatibility, `mode` may be omitted for form requests and will default to `'form'`.
     * @param params The parameters for the elicitation request.
     * @param options Optional request options.
     * @returns The result of the elicitation request.
     */
    async elicitInput(params: ElicitRequestFormParams | ElicitRequestURLParams, options?: RequestOptions): Promise<ElicitResult> {
        const mode = (params.mode ?? 'form') as 'form' | 'url';

        switch (mode) {
            case 'url': {
                if (!this._clientCapabilities?.elicitation?.url) {
                    throw new Error('Client does not support url elicitation.');
                }

                const urlParams = params as ElicitRequestURLParams;
                return this.request({ method: 'elicitation/create', params: urlParams }, ElicitResultSchema, options);
            }
            case 'form': {
                if (!this._clientCapabilities?.elicitation?.form) {
                    throw new Error('Client does not support form elicitation.');
                }

                const formParams: ElicitRequestFormParams =
                    params.mode === 'form' ? (params as ElicitRequestFormParams) : { ...(params as ElicitRequestFormParams), mode: 'form' };

                const result = await this.request({ method: 'elicitation/create', params: formParams }, ElicitResultSchema, options);

                if (result.action === 'accept' && result.content && formParams.requestedSchema) {
                    try {
                        const validator = this._jsonSchemaValidator.getValidator(formParams.requestedSchema as JsonSchemaType);
                        const validationResult = validator(result.content);

                        if (!validationResult.valid) {
                            throw new McpError(
                                ErrorCode.InvalidParams,
                                `Elicitation response content does not match requested schema: ${validationResult.errorMessage}`
                            );
                        }
                    } catch (error) {
                        if (error instanceof McpError) {
                            throw error;
                        }
                        throw new McpError(
                            ErrorCode.InternalError,
                            `Error validating elicitation response: ${error instanceof Error ? error.message : String(error)}`
                        );
                    }
                }
                return result;
            }
        }
    }

    /**
     * Creates a reusable callback that, when invoked, will send a `notifications/elicitation/complete`
     * notification for the specified elicitation ID.
     *
     * @param elicitationId The ID of the elicitation to mark as complete.
     * @param options Optional notification options. Useful when the completion notification should be related to a prior request.
     * @returns A function that emits the completion notification when awaited.
     */
    createElicitationCompletionNotifier(elicitationId: string, options?: NotificationOptions): () => Promise<void> {
        if (!this._clientCapabilities?.elicitation?.url) {
            throw new Error('Client does not support URL elicitation (required for notifications/elicitation/complete)');
        }

        return () =>
            this.notification(
                {
                    method: 'notifications/elicitation/complete',
                    params: {
                        elicitationId
                    }
                },
                options
            );
    }

    async listRoots(params?: ListRootsRequest['params'], options?: RequestOptions) {
        return this.request({ method: 'roots/list', params }, ListRootsResultSchema, options);
    }

    /**
     * Sends a logging message to the client, if connected.
     * Note: You only need to send the parameters object, not the entire JSON RPC message
     * @see LoggingMessageNotification
     * @param params
     * @param sessionId optional for stateless and backward compatibility
     */
    async sendLoggingMessage(params: LoggingMessageNotification['params'], sessionId?: string) {
        if (this._capabilities.logging) {
            if (!this.isMessageIgnored(params.level, sessionId)) {
                return this.notification({ method: 'notifications/message', params });
            }
        }
    }

    async sendResourceUpdated(params: ResourceUpdatedNotification['params']) {
        return this.notification({
            method: 'notifications/resources/updated',
            params
        });
    }

    async sendResourceListChanged() {
        return this.notification({
            method: 'notifications/resources/list_changed'
        });
    }

    async sendToolListChanged() {
        return this.notification({ method: 'notifications/tools/list_changed' });
    }

    async sendPromptListChanged() {
        return this.notification({ method: 'notifications/prompts/list_changed' });
    }
}<|MERGE_RESOLUTION|>--- conflicted
+++ resolved
@@ -38,15 +38,12 @@
     CallToolRequestSchema,
     CallToolResultSchema,
     CreateTaskResultSchema,
-<<<<<<< HEAD
     JSONRPCRequest,
     TaskCreationParams,
-    MessageExtraInfo
-=======
+    MessageExtraInfo,
     type Request,
     type Notification,
     type Result
->>>>>>> 06a4fd23
 } from '../types.js';
 import { AjvJsonSchemaValidator } from '../validation/ajv-provider.js';
 import type { JsonSchemaType, jsonSchemaValidator } from '../validation/types.js';
