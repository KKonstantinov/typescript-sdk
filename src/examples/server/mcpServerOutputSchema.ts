#!/usr/bin/env node
/**
 * Example MCP server using the high-level McpServer API with outputSchema
 * This demonstrates how to easily create tools with structured output
 */

import { McpServer } from '../../server/mcp.js';
import { StdioServerTransport } from '../../server/stdio.js';
import { z } from 'zod';

const server = new McpServer({
    name: 'mcp-output-schema-high-level-example',
    version: '1.0.0'
});

const weatherConditions = ["sunny", "cloudy", "rainy", "stormy", "snowy"] as const;
const windDirections = ["N", "NE", "E", "SE", "S", "SW", "W", "NW"] as const;

// Define a tool with structured output - Weather data
server.registerTool(
<<<<<<< HEAD
  "get_weather",
  {
    description: "Get weather information for a city",
    inputSchema: {
      city: z.string().describe("City name"),
      country: z.string().describe("Country code (e.g., US, UK)")
    },
    outputSchema: {
      temperature: z.object({
        celsius: z.number(),
        fahrenheit: z.number()
      }),
      conditions: z.enum(weatherConditions),
      humidity: z.number().min(0).max(100),
      wind: z.object({
        speed_kmh: z.number(),
        direction: z.enum(windDirections)
      })
    },
  },
  async ({ city, country }) => {
    // Parameters are available but not used in this example
    void city;
    void country;
    // Simulate weather API call
    const temp_c = Math.round((Math.random() * 35 - 5) * 10) / 10;
    const conditions =
      weatherConditions[Math.floor(Math.random() * weatherConditions.length)];

    const structuredContent = {
      temperature: {
        celsius: temp_c,
        fahrenheit: Math.round((temp_c * 9 / 5 + 32) * 10) / 10
      },
      conditions,
      humidity: Math.round(Math.random() * 100),
      wind: {
        speed_kmh: Math.round(Math.random() * 50),
        direction:
          windDirections[Math.floor(Math.random() * windDirections.length)]
      }
    };
=======
    'get_weather',
    {
        description: 'Get weather information for a city',
        inputSchema: {
            city: z.string().describe('City name'),
            country: z.string().describe('Country code (e.g., US, UK)')
        },
        outputSchema: {
            temperature: z.object({
                celsius: z.number(),
                fahrenheit: z.number()
            }),
            conditions: z.enum(['sunny', 'cloudy', 'rainy', 'stormy', 'snowy']),
            humidity: z.number().min(0).max(100),
            wind: z.object({
                speed_kmh: z.number(),
                direction: z.string()
            })
        }
    },
    async ({ city, country }) => {
        // Parameters are available but not used in this example
        void city;
        void country;
        // Simulate weather API call
        const temp_c = Math.round((Math.random() * 35 - 5) * 10) / 10;
        const conditions = ['sunny', 'cloudy', 'rainy', 'stormy', 'snowy'][Math.floor(Math.random() * 5)];

        const structuredContent = {
            temperature: {
                celsius: temp_c,
                fahrenheit: Math.round(((temp_c * 9) / 5 + 32) * 10) / 10
            },
            conditions,
            humidity: Math.round(Math.random() * 100),
            wind: {
                speed_kmh: Math.round(Math.random() * 50),
                direction: ['N', 'NE', 'E', 'SE', 'S', 'SW', 'W', 'NW'][Math.floor(Math.random() * 8)]
            }
        };
>>>>>>> 783d53be

        return {
            content: [
                {
                    type: 'text',
                    text: JSON.stringify(structuredContent, null, 2)
                }
            ],
            structuredContent
        };
    }
);

async function main() {
    const transport = new StdioServerTransport();
    await server.connect(transport);
    console.error('High-level Output Schema Example Server running on stdio');
}

main().catch(error => {
    console.error('Server error:', error);
    process.exit(1);
});<|MERGE_RESOLUTION|>--- conflicted
+++ resolved
@@ -13,55 +13,10 @@
     version: '1.0.0'
 });
 
-const weatherConditions = ["sunny", "cloudy", "rainy", "stormy", "snowy"] as const;
-const windDirections = ["N", "NE", "E", "SE", "S", "SW", "W", "NW"] as const;
+const weatherConditions = ['sunny', 'cloudy', 'rainy', 'stormy', 'snowy'] as const;
 
 // Define a tool with structured output - Weather data
 server.registerTool(
-<<<<<<< HEAD
-  "get_weather",
-  {
-    description: "Get weather information for a city",
-    inputSchema: {
-      city: z.string().describe("City name"),
-      country: z.string().describe("Country code (e.g., US, UK)")
-    },
-    outputSchema: {
-      temperature: z.object({
-        celsius: z.number(),
-        fahrenheit: z.number()
-      }),
-      conditions: z.enum(weatherConditions),
-      humidity: z.number().min(0).max(100),
-      wind: z.object({
-        speed_kmh: z.number(),
-        direction: z.enum(windDirections)
-      })
-    },
-  },
-  async ({ city, country }) => {
-    // Parameters are available but not used in this example
-    void city;
-    void country;
-    // Simulate weather API call
-    const temp_c = Math.round((Math.random() * 35 - 5) * 10) / 10;
-    const conditions =
-      weatherConditions[Math.floor(Math.random() * weatherConditions.length)];
-
-    const structuredContent = {
-      temperature: {
-        celsius: temp_c,
-        fahrenheit: Math.round((temp_c * 9 / 5 + 32) * 10) / 10
-      },
-      conditions,
-      humidity: Math.round(Math.random() * 100),
-      wind: {
-        speed_kmh: Math.round(Math.random() * 50),
-        direction:
-          windDirections[Math.floor(Math.random() * windDirections.length)]
-      }
-    };
-=======
     'get_weather',
     {
         description: 'Get weather information for a city',
@@ -74,7 +29,7 @@
                 celsius: z.number(),
                 fahrenheit: z.number()
             }),
-            conditions: z.enum(['sunny', 'cloudy', 'rainy', 'stormy', 'snowy']),
+            conditions: z.enum(weatherConditions),
             humidity: z.number().min(0).max(100),
             wind: z.object({
                 speed_kmh: z.number(),
@@ -88,7 +43,7 @@
         void country;
         // Simulate weather API call
         const temp_c = Math.round((Math.random() * 35 - 5) * 10) / 10;
-        const conditions = ['sunny', 'cloudy', 'rainy', 'stormy', 'snowy'][Math.floor(Math.random() * 5)];
+        const conditions = weatherConditions[Math.floor(Math.random() * weatherConditions.length)];
 
         const structuredContent = {
             temperature: {
@@ -102,7 +57,6 @@
                 direction: ['N', 'NE', 'E', 'SE', 'S', 'SW', 'W', 'NW'][Math.floor(Math.random() * 8)]
             }
         };
->>>>>>> 783d53be
 
         return {
             content: [
