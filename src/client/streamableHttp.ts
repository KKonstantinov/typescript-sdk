import { Transport, FetchLike } from '../shared/transport.js';
import { isInitializedNotification, isJSONRPCRequest, isJSONRPCResponse, JSONRPCMessage, JSONRPCMessageSchema } from '../types.js';
import { auth, AuthResult, extractResourceMetadataUrl, OAuthClientProvider, UnauthorizedError } from './auth.js';
import { EventSourceParserStream } from 'eventsource-parser/stream';

// Default reconnection options for StreamableHTTP connections
const DEFAULT_STREAMABLE_HTTP_RECONNECTION_OPTIONS: StreamableHTTPReconnectionOptions = {
    initialReconnectionDelay: 1000,
    maxReconnectionDelay: 30000,
    reconnectionDelayGrowFactor: 1.5,
    maxRetries: 2
};

export class StreamableHTTPError extends Error {
    constructor(
        public readonly code: number | undefined,
        message: string | undefined
    ) {
        super(`Streamable HTTP error: ${message}`);
    }
}

/**
 * Options for starting or authenticating an SSE connection
 */
export interface StartSSEOptions {
    /**
     * The resumption token used to continue long-running requests that were interrupted.
     *
     * This allows clients to reconnect and continue from where they left off.
     */
    resumptionToken?: string;

    /**
     * A callback that is invoked when the resumption token changes.
     *
     * This allows clients to persist the latest token for potential reconnection.
     */
    onresumptiontoken?: (token: string) => void;

    /**
     * Override Message ID to associate with the replay message
     * so that response can be associate with the new resumed request.
     */
    replayMessageId?: string | number;
}

/**
 * Configuration options for reconnection behavior of the StreamableHTTPClientTransport.
 */
export interface StreamableHTTPReconnectionOptions {
    /**
     * Maximum backoff time between reconnection attempts in milliseconds.
     * Default is 30000 (30 seconds).
     */
    maxReconnectionDelay: number;

    /**
     * Initial backoff time between reconnection attempts in milliseconds.
     * Default is 1000 (1 second).
     */
    initialReconnectionDelay: number;

    /**
     * The factor by which the reconnection delay increases after each attempt.
     * Default is 1.5.
     */
    reconnectionDelayGrowFactor: number;

    /**
     * Maximum number of reconnection attempts before giving up.
     * Default is 2.
     */
    maxRetries: number;
}

/**
 * Configuration options for the `StreamableHTTPClientTransport`.
 */
export type StreamableHTTPClientTransportOptions = {
    /**
     * An OAuth client provider to use for authentication.
     *
     * When an `authProvider` is specified and the connection is started:
     * 1. The connection is attempted with any existing access token from the `authProvider`.
     * 2. If the access token has expired, the `authProvider` is used to refresh the token.
     * 3. If token refresh fails or no access token exists, and auth is required, `OAuthClientProvider.redirectToAuthorization` is called, and an `UnauthorizedError` will be thrown from `connect`/`start`.
     *
     * After the user has finished authorizing via their user agent, and is redirected back to the MCP client application, call `StreamableHTTPClientTransport.finishAuth` with the authorization code before retrying the connection.
     *
     * If an `authProvider` is not provided, and auth is required, an `UnauthorizedError` will be thrown.
     *
     * `UnauthorizedError` might also be thrown when sending any message over the transport, indicating that the session has expired, and needs to be re-authed and reconnected.
     */
    authProvider?: OAuthClientProvider;

    /**
     * Customizes HTTP requests to the server.
     */
    requestInit?: RequestInit;

    /**
     * Custom fetch implementation used for all network requests.
     */
    fetch?: FetchLike;

    /**
     * Options to configure the reconnection behavior.
     */
    reconnectionOptions?: StreamableHTTPReconnectionOptions;

    /**
     * Session ID for the connection. This is used to identify the session on the server.
     * When not provided and connecting to a server that supports session IDs, the server will generate a new session ID.
     */
    sessionId?: string;
};

/**
 * Client transport for Streamable HTTP: this implements the MCP Streamable HTTP transport specification.
 * It will connect to a server using HTTP POST for sending messages and HTTP GET with Server-Sent Events
 * for receiving messages.
 */
export class StreamableHTTPClientTransport implements Transport {
<<<<<<< HEAD
    private _abortController?: AbortController;
    private _url: URL;
    private _resourceMetadataUrl?: URL;
    private _requestInit?: RequestInit;
    private _authProvider?: OAuthClientProvider;
    private _fetch?: FetchLike;
    private _sessionId?: string;
    private _reconnectionOptions: StreamableHTTPReconnectionOptions;
    private _protocolVersion?: string;

    onclose?: () => void;
    onerror?: (error: Error) => void;
    onmessage?: (message: JSONRPCMessage) => void;

    constructor(url: URL, opts?: StreamableHTTPClientTransportOptions) {
        this._url = url;
        this._resourceMetadataUrl = undefined;
        this._requestInit = opts?.requestInit;
        this._authProvider = opts?.authProvider;
        this._fetch = opts?.fetch;
        this._sessionId = opts?.sessionId;
        this._reconnectionOptions = opts?.reconnectionOptions ?? DEFAULT_STREAMABLE_HTTP_RECONNECTION_OPTIONS;
=======
  private _abortController?: AbortController;
  private _url: URL;
  private _resourceMetadataUrl?: URL;
  private _requestInit?: RequestInit;
  private _authProvider?: OAuthClientProvider;
  private _fetch?: FetchLike;
  private _sessionId?: string;
  private _reconnectionOptions: StreamableHTTPReconnectionOptions;
  private _protocolVersion?: string;
  private _hasCompletedAuthFlow = false; // Circuit breaker: detect auth success followed by immediate 401

  onclose?: () => void;
  onerror?: (error: Error) => void;
  onmessage?: (message: JSONRPCMessage) => void;

  constructor(
    url: URL,
    opts?: StreamableHTTPClientTransportOptions,
  ) {
    this._url = url;
    this._resourceMetadataUrl = undefined;
    this._requestInit = opts?.requestInit;
    this._authProvider = opts?.authProvider;
    this._fetch = opts?.fetch;
    this._sessionId = opts?.sessionId;
    this._reconnectionOptions = opts?.reconnectionOptions ?? DEFAULT_STREAMABLE_HTTP_RECONNECTION_OPTIONS;
  }

  private async _authThenStart(): Promise<void> {
    if (!this._authProvider) {
      throw new UnauthorizedError("No auth provider");
    }

    let result: AuthResult;
    try {
      result = await auth(this._authProvider, { serverUrl: this._url, resourceMetadataUrl: this._resourceMetadataUrl, fetchFn: this._fetch });
    } catch (error) {
      this.onerror?.(error as Error);
      throw error;
>>>>>>> 7146eede
    }

    private async _authThenStart(): Promise<void> {
        if (!this._authProvider) {
            throw new UnauthorizedError('No auth provider');
        }

        let result: AuthResult;
        try {
            result = await auth(this._authProvider, {
                serverUrl: this._url,
                resourceMetadataUrl: this._resourceMetadataUrl,
                fetchFn: this._fetch
            });
        } catch (error) {
            this.onerror?.(error as Error);
            throw error;
        }

        if (result !== 'AUTHORIZED') {
            throw new UnauthorizedError();
        }

        return await this._startOrAuthSse({ resumptionToken: undefined });
    }

    private async _commonHeaders(): Promise<Headers> {
        const headers: HeadersInit & Record<string, string> = {};
        if (this._authProvider) {
            const tokens = await this._authProvider.tokens();
            if (tokens) {
                headers['Authorization'] = `Bearer ${tokens.access_token}`;
            }
        }

        if (this._sessionId) {
            headers['mcp-session-id'] = this._sessionId;
        }
        if (this._protocolVersion) {
            headers['mcp-protocol-version'] = this._protocolVersion;
        }

        const extraHeaders = this._normalizeHeaders(this._requestInit?.headers);

        return new Headers({
            ...headers,
            ...extraHeaders
        });
    }

    private async _startOrAuthSse(options: StartSSEOptions): Promise<void> {
        const { resumptionToken } = options;
        try {
            // Try to open an initial SSE stream with GET to listen for server messages
            // This is optional according to the spec - server may not support it
            const headers = await this._commonHeaders();
            headers.set('Accept', 'text/event-stream');

            // Include Last-Event-ID header for resumable streams if provided
            if (resumptionToken) {
                headers.set('last-event-id', resumptionToken);
            }

            const response = await (this._fetch ?? fetch)(this._url, {
                method: 'GET',
                headers,
                signal: this._abortController?.signal
            });

            if (!response.ok) {
                if (response.status === 401 && this._authProvider) {
                    // Need to authenticate
                    return await this._authThenStart();
                }

                // 405 indicates that the server does not offer an SSE stream at GET endpoint
                // This is an expected case that should not trigger an error
                if (response.status === 405) {
                    return;
                }

                throw new StreamableHTTPError(response.status, `Failed to open SSE stream: ${response.statusText}`);
            }

            this._handleSseStream(response.body, options, true);
        } catch (error) {
            this.onerror?.(error as Error);
            throw error;
        }
    }

    /**
     * Calculates the next reconnection delay using  backoff algorithm
     *
     * @param attempt Current reconnection attempt count for the specific stream
     * @returns Time to wait in milliseconds before next reconnection attempt
     */
    private _getNextReconnectionDelay(attempt: number): number {
        // Access default values directly, ensuring they're never undefined
        const initialDelay = this._reconnectionOptions.initialReconnectionDelay;
        const growFactor = this._reconnectionOptions.reconnectionDelayGrowFactor;
        const maxDelay = this._reconnectionOptions.maxReconnectionDelay;

        // Cap at maximum delay
        return Math.min(initialDelay * Math.pow(growFactor, attempt), maxDelay);
    }

    private _normalizeHeaders(headers: HeadersInit | undefined): Record<string, string> {
        if (!headers) return {};

        if (headers instanceof Headers) {
            return Object.fromEntries(headers.entries());
        }

        if (Array.isArray(headers)) {
            return Object.fromEntries(headers);
        }

        return { ...(headers as Record<string, string>) };
    }

    /**
     * Schedule a reconnection attempt with exponential backoff
     *
     * @param lastEventId The ID of the last received event for resumability
     * @param attemptCount Current reconnection attempt count for this specific stream
     */
    private _scheduleReconnection(options: StartSSEOptions, attemptCount = 0): void {
        // Use provided options or default options
        const maxRetries = this._reconnectionOptions.maxRetries;

        // Check if we've exceeded maximum retry attempts
        if (maxRetries > 0 && attemptCount >= maxRetries) {
            this.onerror?.(new Error(`Maximum reconnection attempts (${maxRetries}) exceeded.`));
            return;
        }

        // Calculate next delay based on current attempt count
        const delay = this._getNextReconnectionDelay(attemptCount);

        // Schedule the reconnection
        setTimeout(() => {
            // Use the last event ID to resume where we left off
            this._startOrAuthSse(options).catch(error => {
                this.onerror?.(new Error(`Failed to reconnect SSE stream: ${error instanceof Error ? error.message : String(error)}`));
                // Schedule another attempt if this one failed, incrementing the attempt counter
                this._scheduleReconnection(options, attemptCount + 1);
            });
        }, delay);
    }

    private _handleSseStream(stream: ReadableStream<Uint8Array> | null, options: StartSSEOptions, isReconnectable: boolean): void {
        if (!stream) {
            return;
        }
        const { onresumptiontoken, replayMessageId } = options;

        let lastEventId: string | undefined;
        const processStream = async () => {
            // this is the closest we can get to trying to catch network errors
            // if something happens reader will throw
            try {
                // Create a pipeline: binary stream -> text decoder -> SSE parser
                const reader = stream.pipeThrough(new TextDecoderStream()).pipeThrough(new EventSourceParserStream()).getReader();

                while (true) {
                    const { value: event, done } = await reader.read();
                    if (done) {
                        break;
                    }

                    // Update last event ID if provided
                    if (event.id) {
                        lastEventId = event.id;
                        onresumptiontoken?.(event.id);
                    }

                    if (!event.event || event.event === 'message') {
                        try {
                            const message = JSONRPCMessageSchema.parse(JSON.parse(event.data));
                            if (replayMessageId !== undefined && isJSONRPCResponse(message)) {
                                message.id = replayMessageId;
                            }
                            this.onmessage?.(message);
                        } catch (error) {
                            this.onerror?.(error as Error);
                        }
                    }
                }
            } catch (error) {
                // Handle stream errors - likely a network disconnect
                this.onerror?.(new Error(`SSE stream disconnected: ${error}`));

                // Attempt to reconnect if the stream disconnects unexpectedly and we aren't closing
                if (isReconnectable && this._abortController && !this._abortController.signal.aborted) {
                    // Use the exponential backoff reconnection strategy
                    try {
                        this._scheduleReconnection(
                            {
                                resumptionToken: lastEventId,
                                onresumptiontoken,
                                replayMessageId
                            },
                            0
                        );
                    } catch (error) {
                        this.onerror?.(new Error(`Failed to reconnect: ${error instanceof Error ? error.message : String(error)}`));
                    }
                }
            }
        };
        processStream();
    }

    async start() {
        if (this._abortController) {
            throw new Error(
                'StreamableHTTPClientTransport already started! If using Client class, note that connect() calls start() automatically.'
            );
        }

        this._abortController = new AbortController();
    }

    /**
     * Call this method after the user has finished authorizing via their user agent and is redirected back to the MCP client application. This will exchange the authorization code for an access token, enabling the next connection attempt to successfully auth.
     */
    async finishAuth(authorizationCode: string): Promise<void> {
        if (!this._authProvider) {
            throw new UnauthorizedError('No auth provider');
        }

        const result = await auth(this._authProvider, {
            serverUrl: this._url,
            authorizationCode,
            resourceMetadataUrl: this._resourceMetadataUrl,
            fetchFn: this._fetch
        });
        if (result !== 'AUTHORIZED') {
            throw new UnauthorizedError('Failed to authorize');
        }
    }

    async close(): Promise<void> {
        // Abort any pending requests
        this._abortController?.abort();

        this.onclose?.();
    }

    async send(
        message: JSONRPCMessage | JSONRPCMessage[],
        options?: { resumptionToken?: string; onresumptiontoken?: (token: string) => void }
    ): Promise<void> {
        try {
            const { resumptionToken, onresumptiontoken } = options || {};

            if (resumptionToken) {
                // If we have at last event ID, we need to reconnect the SSE stream
                this._startOrAuthSse({ resumptionToken, replayMessageId: isJSONRPCRequest(message) ? message.id : undefined }).catch(err =>
                    this.onerror?.(err)
                );
                return;
            }

            const headers = await this._commonHeaders();
            headers.set('content-type', 'application/json');
            headers.set('accept', 'application/json, text/event-stream');

            const init = {
                ...this._requestInit,
                method: 'POST',
                headers,
                body: JSON.stringify(message),
                signal: this._abortController?.signal
            };

            const response = await (this._fetch ?? fetch)(this._url, init);

            // Handle session ID received during initialization
            const sessionId = response.headers.get('mcp-session-id');
            if (sessionId) {
                this._sessionId = sessionId;
            }

            if (!response.ok) {
                if (response.status === 401 && this._authProvider) {
                    this._resourceMetadataUrl = extractResourceMetadataUrl(response);

                    const result = await auth(this._authProvider, {
                        serverUrl: this._url,
                        resourceMetadataUrl: this._resourceMetadataUrl,
                        fetchFn: this._fetch
                    });
                    if (result !== 'AUTHORIZED') {
                        throw new UnauthorizedError();
                    }

                    // Purposely _not_ awaited, so we don't call onerror twice
                    return this.send(message);
                }

                const text = await response.text().catch(() => null);
                throw new Error(`Error POSTing to endpoint (HTTP ${response.status}): ${text}`);
            }

<<<<<<< HEAD
            // If the response is 202 Accepted, there's no body to process
            if (response.status === 202) {
                // if the accepted notification is initialized, we start the SSE stream
                // if it's supported by the server
                if (isInitializedNotification(message)) {
                    // Start without a lastEventId since this is a fresh connection
                    this._startOrAuthSse({ resumptionToken: undefined }).catch(err => this.onerror?.(err));
                }
                return;
            }
=======
      if (!response.ok) {
        if (response.status === 401 && this._authProvider) {
          // Prevent infinite recursion when server returns 401 after successful auth
          if (this._hasCompletedAuthFlow) {
            throw new StreamableHTTPError(401, "Server returned 401 after successful authentication");
          }
>>>>>>> 7146eede

            // Get original message(s) for detecting request IDs
            const messages = Array.isArray(message) ? message : [message];

            const hasRequests = messages.filter(msg => 'method' in msg && 'id' in msg && msg.id !== undefined).length > 0;

            // Check the response type
            const contentType = response.headers.get('content-type');

            if (hasRequests) {
                if (contentType?.includes('text/event-stream')) {
                    // Handle SSE stream responses for requests
                    // We use the same handler as standalone streams, which now supports
                    // reconnection with the last event ID
                    this._handleSseStream(response.body, { onresumptiontoken }, false);
                } else if (contentType?.includes('application/json')) {
                    // For non-streaming servers, we might get direct JSON responses
                    const data = await response.json();
                    const responseMessages = Array.isArray(data)
                        ? data.map(msg => JSONRPCMessageSchema.parse(msg))
                        : [JSONRPCMessageSchema.parse(data)];

                    for (const msg of responseMessages) {
                        this.onmessage?.(msg);
                    }
                } else {
                    throw new StreamableHTTPError(-1, `Unexpected content type: ${contentType}`);
                }
            }
        } catch (error) {
            this.onerror?.(error as Error);
            throw error;
        }
    }

    get sessionId(): string | undefined {
        return this._sessionId;
    }

<<<<<<< HEAD
    /**
     * Terminates the current session by sending a DELETE request to the server.
     *
     * Clients that no longer need a particular session
     * (e.g., because the user is leaving the client application) SHOULD send an
     * HTTP DELETE to the MCP endpoint with the Mcp-Session-Id header to explicitly
     * terminate the session.
     *
     * The server MAY respond with HTTP 405 Method Not Allowed, indicating that
     * the server does not allow clients to terminate sessions.
     */
    async terminateSession(): Promise<void> {
        if (!this._sessionId) {
            return; // No session to terminate
        }

        try {
            const headers = await this._commonHeaders();

            const init = {
                ...this._requestInit,
                method: 'DELETE',
                headers,
                signal: this._abortController?.signal
            };

            const response = await (this._fetch ?? fetch)(this._url, init);

            // We specifically handle 405 as a valid response according to the spec,
            // meaning the server does not support explicit session termination
            if (!response.ok && response.status !== 405) {
                throw new StreamableHTTPError(response.status, `Failed to terminate session: ${response.statusText}`);
            }

            this._sessionId = undefined;
        } catch (error) {
            this.onerror?.(error as Error);
            throw error;
=======
          // Mark that we completed auth flow
          this._hasCompletedAuthFlow = true;
          // Purposely _not_ awaited, so we don't call onerror twice
          return this.send(message);
        }

        const text = await response.text().catch(() => null);
        throw new Error(
          `Error POSTing to endpoint (HTTP ${response.status}): ${text}`,
        );
      }

      // Reset auth loop flag on successful response
      this._hasCompletedAuthFlow = false;

      // If the response is 202 Accepted, there's no body to process
      if (response.status === 202) {
        // if the accepted notification is initialized, we start the SSE stream
        // if it's supported by the server
        if (isInitializedNotification(message)) {
          // Start without a lastEventId since this is a fresh connection
          this._startOrAuthSse({ resumptionToken: undefined }).catch(err => this.onerror?.(err));
        }
        return;
      }

      // Get original message(s) for detecting request IDs
      const messages = Array.isArray(message) ? message : [message];

      const hasRequests = messages.filter(msg => "method" in msg && "id" in msg && msg.id !== undefined).length > 0;

      // Check the response type
      const contentType = response.headers.get("content-type");

      if (hasRequests) {
        if (contentType?.includes("text/event-stream")) {
          // Handle SSE stream responses for requests
          // We use the same handler as standalone streams, which now supports
          // reconnection with the last event ID
          this._handleSseStream(response.body, { onresumptiontoken }, false);
        } else if (contentType?.includes("application/json")) {
          // For non-streaming servers, we might get direct JSON responses
          const data = await response.json();
          const responseMessages = Array.isArray(data)
            ? data.map(msg => JSONRPCMessageSchema.parse(msg))
            : [JSONRPCMessageSchema.parse(data)];

          for (const msg of responseMessages) {
            this.onmessage?.(msg);
          }
        } else {
          throw new StreamableHTTPError(
            -1,
            `Unexpected content type: ${contentType}`,
          );
>>>>>>> 7146eede
        }
    }

    setProtocolVersion(version: string): void {
        this._protocolVersion = version;
    }
    get protocolVersion(): string | undefined {
        return this._protocolVersion;
    }
}<|MERGE_RESOLUTION|>--- conflicted
+++ resolved
@@ -122,7 +122,6 @@
  * for receiving messages.
  */
 export class StreamableHTTPClientTransport implements Transport {
-<<<<<<< HEAD
     private _abortController?: AbortController;
     private _url: URL;
     private _resourceMetadataUrl?: URL;
@@ -132,6 +131,7 @@
     private _sessionId?: string;
     private _reconnectionOptions: StreamableHTTPReconnectionOptions;
     private _protocolVersion?: string;
+    private _hasCompletedAuthFlow = false; // Circuit breaker: detect auth success followed by immediate 401
 
     onclose?: () => void;
     onerror?: (error: Error) => void;
@@ -145,47 +145,6 @@
         this._fetch = opts?.fetch;
         this._sessionId = opts?.sessionId;
         this._reconnectionOptions = opts?.reconnectionOptions ?? DEFAULT_STREAMABLE_HTTP_RECONNECTION_OPTIONS;
-=======
-  private _abortController?: AbortController;
-  private _url: URL;
-  private _resourceMetadataUrl?: URL;
-  private _requestInit?: RequestInit;
-  private _authProvider?: OAuthClientProvider;
-  private _fetch?: FetchLike;
-  private _sessionId?: string;
-  private _reconnectionOptions: StreamableHTTPReconnectionOptions;
-  private _protocolVersion?: string;
-  private _hasCompletedAuthFlow = false; // Circuit breaker: detect auth success followed by immediate 401
-
-  onclose?: () => void;
-  onerror?: (error: Error) => void;
-  onmessage?: (message: JSONRPCMessage) => void;
-
-  constructor(
-    url: URL,
-    opts?: StreamableHTTPClientTransportOptions,
-  ) {
-    this._url = url;
-    this._resourceMetadataUrl = undefined;
-    this._requestInit = opts?.requestInit;
-    this._authProvider = opts?.authProvider;
-    this._fetch = opts?.fetch;
-    this._sessionId = opts?.sessionId;
-    this._reconnectionOptions = opts?.reconnectionOptions ?? DEFAULT_STREAMABLE_HTTP_RECONNECTION_OPTIONS;
-  }
-
-  private async _authThenStart(): Promise<void> {
-    if (!this._authProvider) {
-      throw new UnauthorizedError("No auth provider");
-    }
-
-    let result: AuthResult;
-    try {
-      result = await auth(this._authProvider, { serverUrl: this._url, resourceMetadataUrl: this._resourceMetadataUrl, fetchFn: this._fetch });
-    } catch (error) {
-      this.onerror?.(error as Error);
-      throw error;
->>>>>>> 7146eede
     }
 
     private async _authThenStart(): Promise<void> {
@@ -473,6 +432,11 @@
 
             if (!response.ok) {
                 if (response.status === 401 && this._authProvider) {
+                    // Prevent infinite recursion when server returns 401 after successful auth
+                    if (this._hasCompletedAuthFlow) {
+                        throw new StreamableHTTPError(401, 'Server returned 401 after successful authentication');
+                    }
+
                     this._resourceMetadataUrl = extractResourceMetadataUrl(response);
 
                     const result = await auth(this._authProvider, {
@@ -484,6 +448,8 @@
                         throw new UnauthorizedError();
                     }
 
+                    // Mark that we completed auth flow
+                    this._hasCompletedAuthFlow = true;
                     // Purposely _not_ awaited, so we don't call onerror twice
                     return this.send(message);
                 }
@@ -492,7 +458,9 @@
                 throw new Error(`Error POSTing to endpoint (HTTP ${response.status}): ${text}`);
             }
 
-<<<<<<< HEAD
+            // Reset auth loop flag on successful response
+            this._hasCompletedAuthFlow = false;
+
             // If the response is 202 Accepted, there's no body to process
             if (response.status === 202) {
                 // if the accepted notification is initialized, we start the SSE stream
@@ -503,14 +471,6 @@
                 }
                 return;
             }
-=======
-      if (!response.ok) {
-        if (response.status === 401 && this._authProvider) {
-          // Prevent infinite recursion when server returns 401 after successful auth
-          if (this._hasCompletedAuthFlow) {
-            throw new StreamableHTTPError(401, "Server returned 401 after successful authentication");
-          }
->>>>>>> 7146eede
 
             // Get original message(s) for detecting request IDs
             const messages = Array.isArray(message) ? message : [message];
@@ -550,7 +510,6 @@
         return this._sessionId;
     }
 
-<<<<<<< HEAD
     /**
      * Terminates the current session by sending a DELETE request to the server.
      *
@@ -589,63 +548,6 @@
         } catch (error) {
             this.onerror?.(error as Error);
             throw error;
-=======
-          // Mark that we completed auth flow
-          this._hasCompletedAuthFlow = true;
-          // Purposely _not_ awaited, so we don't call onerror twice
-          return this.send(message);
-        }
-
-        const text = await response.text().catch(() => null);
-        throw new Error(
-          `Error POSTing to endpoint (HTTP ${response.status}): ${text}`,
-        );
-      }
-
-      // Reset auth loop flag on successful response
-      this._hasCompletedAuthFlow = false;
-
-      // If the response is 202 Accepted, there's no body to process
-      if (response.status === 202) {
-        // if the accepted notification is initialized, we start the SSE stream
-        // if it's supported by the server
-        if (isInitializedNotification(message)) {
-          // Start without a lastEventId since this is a fresh connection
-          this._startOrAuthSse({ resumptionToken: undefined }).catch(err => this.onerror?.(err));
-        }
-        return;
-      }
-
-      // Get original message(s) for detecting request IDs
-      const messages = Array.isArray(message) ? message : [message];
-
-      const hasRequests = messages.filter(msg => "method" in msg && "id" in msg && msg.id !== undefined).length > 0;
-
-      // Check the response type
-      const contentType = response.headers.get("content-type");
-
-      if (hasRequests) {
-        if (contentType?.includes("text/event-stream")) {
-          // Handle SSE stream responses for requests
-          // We use the same handler as standalone streams, which now supports
-          // reconnection with the last event ID
-          this._handleSseStream(response.body, { onresumptiontoken }, false);
-        } else if (contentType?.includes("application/json")) {
-          // For non-streaming servers, we might get direct JSON responses
-          const data = await response.json();
-          const responseMessages = Array.isArray(data)
-            ? data.map(msg => JSONRPCMessageSchema.parse(msg))
-            : [JSONRPCMessageSchema.parse(data)];
-
-          for (const msg of responseMessages) {
-            this.onmessage?.(msg);
-          }
-        } else {
-          throw new StreamableHTTPError(
-            -1,
-            `Unexpected content type: ${contentType}`,
-          );
->>>>>>> 7146eede
         }
     }
 
