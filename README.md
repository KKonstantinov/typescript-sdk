--- conflicted
+++ resolved
@@ -460,15 +460,9 @@
 );
 
 async function main() {
-<<<<<<< HEAD
     const transport = new StdioServerTransport();
     await mcpServer.connect(transport);
-    console.log('MCP server is running...');
-=======
-  const transport = new StdioServerTransport();
-  await mcpServer.connect(transport);
-  console.error("MCP server is running...");
->>>>>>> 7146eede
+    console.error('MCP server is running...');
 }
 
 main().catch(error => {
